#
#  Copyright (c) 2023 Composiv.ai
#
# All rights reserved. This program and the accompanying materials
# are made available under the terms of the Eclipse Public License v2.0
# and Eclipse Distribution License v1.0 which accompany this distribution.
#
# Licensed under the  Eclipse Public License v2.0 (the "License");
# you may not use this file except in compliance with the License.
# You may obtain a copy of the License at
# The Eclipse Public License is available at
#    http://www.eclipse.org/legal/epl-v20.html
# and the Eclipse Distribution License is available at
#   http://www.eclipse.org/org/documents/edl-v10.php.
#
# Contributors:
#    Composiv.ai - initial API and implementation
#
#

import rclpy
import re
import json

from rclpy.node import Node

from muto_msgs.msg import Gateway, MutoActionMeta, Thing, ThingHeaders

from paho.mqtt.client import Client, CallbackAPIVersion, MQTTv5
from paho.mqtt.properties import Properties
from paho.mqtt.packettypes import PacketTypes


class MQTT(Node):

    def __init__(self):
        super().__init__("mqtt_gateway")

        # Declare Parameters
        self.declare_parameter("host", "sandbox.composiv.ai")
        self.declare_parameter("port", 1883)
        self.declare_parameter("keep_alive", 60)
        self.declare_parameter("user", "")
        self.declare_parameter("password", "")
        self.declare_parameter("namespace", "")
        self.declare_parameter("prefix", "muto")
        self.declare_parameter("name", "")

        self.declare_parameter("agent_to_gateway_topic", "msg1")
        self.declare_parameter("gateway_to_agent_topic", "msg2")

        self.declare_parameter("thing_messages_topic", "thing_messages")

        # Initialize Parameters
        self.host = self.get_parameter("host").value
        self.port = self.get_parameter("port").value
        self.keep_alive = self.get_parameter("keep_alive").value
        self.user = self.get_parameter("user").value
        self.password = self.get_parameter("password").value
        self.prefix = self.get_parameter("prefix").value
        self.namespace = self.get_parameter("namespace").value
        self.name = self.get_parameter("name").value

        self.agent_to_gateway_topic = self.get_parameter("agent_to_gateway_topic").value
        self.gateway_to_agent_topic = self.get_parameter("gateway_to_agent_topic").value

        self.thing_messages_topic = self.get_parameter("thing_messages_topic").value

        # MQTT Client
        self.mqtt = Client(
            callback_api_version=CallbackAPIVersion.VERSION2,
            client_id=f"{self.name}_{self.get_clock().now()}",
            reconnect_on_failure=True,
            protocol=MQTTv5,
        )
        self.mqtt.on_connect = self.on_connect
        self.mqtt.on_message = self.on_message

        try:
            self.mqtt.connect(self.host, self.port, self.keep_alive)
            self.get_logger().info("Connection Established!")
        except:
            self.get_logger().warn(
                "Connection could not be established to Twin Server!"
            )

        self.mqtt.loop_start()

        # ROS Related
        self.pub_agent = self.create_publisher(Gateway, self.gateway_to_agent_topic, 10)
        self.sub_agent = self.create_subscription(
            Gateway, self.agent_to_gateway_topic, self.agent_msg_callback, 10
        )

        self.pub_thing = self.create_publisher(Thing, self.thing_messages_topic, 10)

        # Other
        self.twin_topic = f"{self.prefix}/{self.namespace}:{self.name}"

    def __del__(self):
        self.mqtt.loop_stop()
        self.mqtt.disconnect()

    def on_connect(self, client, userdata, flags, reasonCode, properties):
        """
        Connect callback implementation.

        This method runs everytime there is a new connection. Since subscribing
        occurs here, even if we lose connection and reconnect, subscription
        will be renewed.

        Args:
            client:
                The client instance for this callback
            userdata:
                The private user data as set in Client() or userdata_set()
            flags:
                Response flags sent by the broker
            reasonCode:
                The MQTT v5.0 reason code: an instance of the ReasonCode class.
                ReasonCode may be compared to integer.
            properties:
                The MQTT v5.0 properties returned from the broker. An instance
                of the Properties class.
        """
        self.mqtt.subscribe(self.twin_topic)
        self.get_logger().info(f"Subscribed to {self.twin_topic}")

    def on_message(self, client, userdata, message):
        """
        Message callback implementation.

        This method runs everytime there is a new message. Parses the new
        message. Creates a dict name "meta" if there is ResponseTopic and
        CorrelationData in message properties. Sends processed "message
        topic", "message payload" and "meta" to agent.

        Args:
            client:
                The client instance for this callback.
            userdata:
                The private user data as set in Client() or userdata_set().
            message:
                An instance of MQTTMessage. This is a class with members
                topic, payload, qos, retain, mid and properties.
        """
        # Parse message
        topic = message.topic
        payload = message.payload.decode("utf-8")
        qos = message.qos
        retain = message.retain
        mid = message.mid
        properties = message.properties

        thing_message = json.loads(payload)
        thing_message_topic = thing_message.get("topic", "")
        thing_message_headers = thing_message.get("headers", "")
        thing_message_path = thing_message.get("path", "")
        thing_message_value = thing_message.get("value", "")

        meta = MutoActionMeta()

        if thing_message_headers:
            meta.response_topic = thing_message_headers.get("reply-to", "")
            meta.correlation_data = thing_message_headers.get("correlation-id", "")

        try:
<<<<<<< HEAD
            if "things/twin/errors" in thing_message_topic:
                self.get_logger().info("error message received")
            else:
                parsed = re.findall(
                    ".*/things/([^/]*)/([^/]*)/(.*)", thing_message_topic
                )[0]

                if len(parsed) > 2 and bool(parsed[0]):
                    channel = parsed[0]
                    criterion = parsed[1]
                    action = parsed[2].split("/")
                    if (
                        (channel == "live")
                        and (criterion == "messages")
                        and ((action[0] == "agent") or (action[0] == "stack"))
                    ):
                        if thing_message_path.startswith("/inbox"):
                            self.send_to_agent(thing_message, meta)
                    else:
                        self.publish_thing_message(
                            thing_message, channel, action[0], meta
                        )
                else:
                    self.publish_error_message(
                        meta,
                        status=400,
                        error="things:topic.malfunctioned",
                        message="Ditto Protocol message topic is malfunctioned.",
                    )
        except Exception:
            self.publish_error_message(
                meta,
                status=400,
                error="things:ditto.unsupported",
                message="Message is not a supported Ditto Protocol message.",
            )

    def send_to_agent(self, thing_message, meta):
=======
            try:
                parsed  = re.findall(".*/things/([^/]*)/([^/]*)/(.*)", thingmsg["topic"])[0]
            except:
                self.send_error_message(thingmsg, meta)
        
            if len(parsed) > 2 and bool(parsed[0]):
                channel = parsed[0]
                criterion = parsed[1]
                action = parsed[2].split('/')
                if (channel == "live") and (criterion == "messages") and (action[0] == "agent"):
                    self.send_to_agent(topic, payload, meta)
                else:
                    self.publish_thing_message(thingmsg, channel, action[0], meta)
            else:
                self.send_error_message(thingmsg, meta)
        except:
            # TODO: remove this after making changes to the dashboard
            self.send_to_agent(topic, payload, meta)

    def send_to_agent(self, topic, payload, meta):
>>>>>>> c684fb00
        """
        Construct and publish Muto Gateway message.

        Args:
            topic: Parsed mqtt message topic.
            payload: Parsed mqtt message payload.
            meta: Meta string.
        """
        msg = Gateway()
        msg.topic = thing_message.get("topic", "")
        msg.payload = json.dumps(thing_message)
        msg.meta = meta

        self.pub_agent.publish(msg)

    def agent_msg_callback(self, data):
        """
        Callback function of agent subscriber.

        Publishes messages received from agent to ditto server.

        Args:
            data: Gateway message.
        """
        payload = data.payload
        response_topic = data.meta.response_topic
        correlation_data = data.meta.correlation_data

        properties = Properties(PacketTypes.PUBLISH)
        properties.CorrelationData = correlation_data.encode()

        self.mqtt.publish(response_topic, payload, properties=properties)

    def publish_thing_message(self, payload, channel, action, meta):
        """
        Construct and publish Ditto event messages.

        Args:
            payload:
                Ditto Protocol message.
            channel:
                Whether the Protocol message is addressed to the digital twin,
                to the actual live device or to none of both. Usually "thing".
            action:
                Keyword for further distinguishing the purpose of a Protocol
                message.
            meta:
                Meta string.
        """
        thing_headers = ThingHeaders()

        headers = payload.get("headers", None)
        if headers:
            thing_headers.reply_to = headers.get("reply-to", "")
            thing_headers.correlation_id = headers.get("correlation-id", "")
            thing_headers.ditto_originator = headers.get("ditto-originator", "")
            thing_headers.response_required = headers.get("response-required", False)
            thing_headers.content_type = headers.get("content-type", "")

        msg_thing = Thing()
        msg_thing.topic = payload.get("topic", "")
        msg_thing.headers = thing_headers
        msg_thing.path = payload.get("path", "")
        msg_thing.value = json.dumps(payload.get("value", ""))
        msg_thing.channel = channel
        msg_thing.action = action
        msg_thing.meta = meta

        self.pub_thing.publish(msg_thing)
    
    def send_error_message(self, thingmsg, meta):
        payload = json.dumps({
                "topic": f"{self.namespace}/{self.name}/things/twin/errors",
                "headers": {},
                "path": "/",
                "value": {
                    "status": 400,
                    "error": "messages:unknown.topicpath",
                    "message": f"The topic path {thingmsg.get('topic', '')} is not supported.",
                    "description": ""
                },
                "status": 400
            })
        response_topic = meta.response_topic
        correlation_data = meta.correlation_data

        properties = Properties(PacketTypes.PUBLISH)
        properties.CorrelationData = correlation_data.encode()

        self.mqtt.publish(response_topic, payload, properties=properties)

    def publish_error_message(
        self, meta, status=400, error="", message="", description=""
    ):
        """
        Construct and publish Ditto error messages.

        Args:
            meta:
                Meta string.
            status:
                The status code that indicates the result of the command. The
                semantics of the used status codes are based on the HTTP status
                codes.
            error:
                The error code or identifier that uniquely identifies the error.
            message:
                The human readable message that explains what went wrong during
                the execution of a command/message.
            description:
                Contains further information about the error e.g. a hint what
                caused the problem and how to solve it.
        """
        payload = json.dumps(
            {
                "topic": f"{self.namespace}/{self.name}/things/twin/errors",
                "headers": {"correlation-id": meta.correlation_data},
                "path": "/",
                "value": {
                    "status": status,
                    "error": error,
                    "message": message,
                    "description": description,
                },
                "status": status,
            }
        )

        response_topic = f"{self.prefix}/{self.namespace}:{self.name}"
        correlation_data = meta.correlation_data

        properties = Properties(PacketTypes.PUBLISH)
        properties.CorrelationData = correlation_data.encode()

        self.mqtt.publish(response_topic, payload, properties=properties)


def main():
    rclpy.init()
    mqtt = MQTT()
    rclpy.spin(mqtt)


if __name__ == "__main__":
    main()<|MERGE_RESOLUTION|>--- conflicted
+++ resolved
@@ -165,7 +165,6 @@
             meta.correlation_data = thing_message_headers.get("correlation-id", "")
 
         try:
-<<<<<<< HEAD
             if "things/twin/errors" in thing_message_topic:
                 self.get_logger().info("error message received")
             else:
@@ -204,28 +203,6 @@
             )
 
     def send_to_agent(self, thing_message, meta):
-=======
-            try:
-                parsed  = re.findall(".*/things/([^/]*)/([^/]*)/(.*)", thingmsg["topic"])[0]
-            except:
-                self.send_error_message(thingmsg, meta)
-        
-            if len(parsed) > 2 and bool(parsed[0]):
-                channel = parsed[0]
-                criterion = parsed[1]
-                action = parsed[2].split('/')
-                if (channel == "live") and (criterion == "messages") and (action[0] == "agent"):
-                    self.send_to_agent(topic, payload, meta)
-                else:
-                    self.publish_thing_message(thingmsg, channel, action[0], meta)
-            else:
-                self.send_error_message(thingmsg, meta)
-        except:
-            # TODO: remove this after making changes to the dashboard
-            self.send_to_agent(topic, payload, meta)
-
-    def send_to_agent(self, topic, payload, meta):
->>>>>>> c684fb00
         """
         Construct and publish Muto Gateway message.
 
